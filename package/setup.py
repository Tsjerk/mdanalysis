#!/usr/bin/env python
# -*- Mode: python; tab-width: 4; indent-tabs-mode:nil; coding:utf-8 -*-
# vim: tabstop=4 expandtab shiftwidth=4 softtabstop=4 fileencoding=utf-8
#
# MDAnalysis --- https://www.mdanalysis.org
# Copyright (c) 2006-2017 The MDAnalysis Development Team and contributors
# (see the file AUTHORS for the full list of names)
#
# Released under the GNU Public Licence, v2 or any higher version
#
# Please cite your use of MDAnalysis in published work:
#
# R. J. Gowers, M. Linke, J. Barnoud, T. J. E. Reddy, M. N. Melo, S. L. Seyler,
# D. L. Dotson, J. Domanski, S. Buchoux, I. M. Kenney, and O. Beckstein.
# MDAnalysis: A Python package for the rapid analysis of molecular dynamics
# simulations. In S. Benthall and S. Rostrup editors, Proceedings of the 15th
# Python in Science Conference, pages 102-109, Austin, TX, 2016. SciPy.
#
# N. Michaud-Agrawal, E. J. Denning, T. B. Woolf, and O. Beckstein.
# MDAnalysis: A Toolkit for the Analysis of Molecular Dynamics Simulations.
# J. Comput. Chem. 32 (2011), 2319--2327, doi:10.1002/jcc.21787
#

"""Setuptools-based setup script for MDAnalysis.

A working installation of NumPy <http://numpy.scipy.org> is required.

For a basic installation just type the command::

  python setup.py install

For more in-depth instructions, see the installation section at the
MDAnalysis Wiki:

  https://github.com/MDAnalysis/mdanalysis/wiki/INSTALL

Also free to ask on the MDAnalysis mailing list for help:

  http://groups.google.com/group/mdnalysis-discussion

(Note that the group really is called `mdnalysis-discussion' because
Google groups forbids any name that contains the string `anal'.)
"""

from __future__ import print_function
from setuptools import setup, Extension, find_packages
from distutils.ccompiler import new_compiler
import codecs
import os
import sys
import shutil
import tempfile
import warnings

# Make sure I have the right Python version.
if sys.version_info[:2] < (2, 7):
    print('MDAnalysis requires Python 2.7 or better. Python {0:d}.{1:d} detected'.format(*
          sys.version_info[:2]))
    print('Please upgrade your version of Python.')
    sys.exit(-1)

if sys.version_info[0] < 3:
    import ConfigParser as configparser
    open_kwargs = {}
else:
    import configparser
    open_kwargs = {'encoding': 'utf-8'}

# Handle cython modules
try:
    from Cython.Distutils import build_ext
    cython_found = True
    cmdclass = {'build_ext': build_ext}
except ImportError:
    cython_found = False
    cmdclass = {}

# NOTE: keep in sync with MDAnalysis.__version__ in version.py
<<<<<<< HEAD
RELEASE = "0.16.2"
=======
RELEASE = "0.17.0"
>>>>>>> 2b327cde

is_release = 'dev' not in RELEASE

if cython_found:
    # cython has to be >=0.16 to support cython.parallel
    import Cython
    from Cython.Build import cythonize
    from distutils.version import LooseVersion

    required_version = "0.16"

    if not LooseVersion(Cython.__version__) >= LooseVersion(required_version):
        # We don't necessarily die here. Maybe we already have
        #  the cythonized '.c' files.
        print("Cython version {0} was found but won't be used: version {1} "
              "or greater is required because it offers a handy "
              "parallelization module".format(
               Cython.__version__, required_version))
        cython_found = False
    del Cython
    del LooseVersion
else:
    if not is_release:
        print("*** package: Cython not found ***")
        print("MDAnalysis requires cython for development builds")
        sys.exit(1)


class Config(object):
    """Config wrapper class to get build options

    This class looks for options in the environment variables and the
    'setup.cfg' file. The order how we look for an option is.

    1. Environment Variable
    2. set in 'setup.cfg'
    3. given default

    Environment variables should start with 'MDA_' and be all uppercase.
    Values passed to environment variables are checked (case-insensitively)
    for specific strings with boolean meaning: 'True' or '1' will cause `True`
    to be returned. '0' or 'False' cause `False` to be returned.

    """

    def __init__(self, fname='setup.cfg'):
        if os.path.exists(fname):
            self.config = configparser.SafeConfigParser()
            self.config.read(fname)

    def get(self, option_name, default=None):
        environ_name = 'MDA_' + option_name.upper()
        if environ_name in os.environ:
            val = os.environ[environ_name]
            if val.upper() in ('1', 'TRUE'):
                return True
            elif val.upper() in ('0', 'FALSE'):
                return False
            return val
        try:
            option = self.config.get('options', option_name)
            return option
        except configparser.NoOptionError:
            return default


class MDAExtension(Extension, object):
    """Derived class to cleanly handle setup-time (numpy) dependencies.
    """
    # The only setup-time numpy dependency comes when setting up its
    #  include dir.
    # The actual numpy import and call can be delayed until after pip
    #  has figured it must install numpy.
    # This is accomplished by passing the get_numpy_include function
    #  as one of the include_dirs. This derived Extension class takes
    #  care of calling it when needed.
    def __init__(self, *args, **kwargs):
        self._mda_include_dirs = []
        super(MDAExtension, self).__init__(*args, **kwargs)

    @property
    def include_dirs(self):
        if not self._mda_include_dirs:
            for item in self._mda_include_dir_args:
                try:
                    self._mda_include_dirs.append(item()) #The numpy callable
                except TypeError:
                    self._mda_include_dirs.append(item)
        return self._mda_include_dirs

    @include_dirs.setter
    def include_dirs(self, val):
        self._mda_include_dir_args = val


def get_numpy_include():
    # Obtain the numpy include directory. This logic works across numpy
    # versions.
    # setuptools forgets to unset numpy's setup flag and we get a crippled
    # version of it unless we do it ourselves.
    try:
        # Python 3 renamed the ``__builin__`` module into ``builtins``.
        # Here we import the python 2 or the python 3 version of the module
        # with the python 3 name. This could be done with ``six`` but that
        # module may not be installed at that point.
        import __builtin__ as builtins
    except ImportError:
        import builtins
    builtins.__NUMPY_SETUP__ = False
    try:
        import numpy as np
    except ImportError:
        print('*** package "numpy" not found ***')
        print('MDAnalysis requires a version of NumPy (>=1.10.4), even for setup.')
        print('Please get it from http://numpy.scipy.org/ or install it through '
              'your package manager.')
        sys.exit(-1)
    return np.get_include()


def hasfunction(cc, funcname, include=None, extra_postargs=None):
    # From http://stackoverflow.com/questions/
    #            7018879/disabling-output-when-compiling-with-distutils
    tmpdir = tempfile.mkdtemp(prefix='hasfunction-')
    devnull = oldstderr = None
    try:
        try:
            fname = os.path.join(tmpdir, 'funcname.c')
            with open(fname, 'w') as f:
                if include is not None:
                    f.write('#include {0!s}\n'.format(include))
                f.write('int main(void) {\n')
                f.write('    {0!s};\n'.format(funcname))
                f.write('}\n')
            # Redirect stderr to /dev/null to hide any error messages
            # from the compiler.
            # This will have to be changed if we ever have to check
            # for a function on Windows.
            devnull = open('/dev/null', 'w')
            oldstderr = os.dup(sys.stderr.fileno())
            os.dup2(devnull.fileno(), sys.stderr.fileno())
            objects = cc.compile([fname], output_dir=tmpdir,
                                 extra_postargs=extra_postargs)
            cc.link_executable(objects, os.path.join(tmpdir, "a.out"))
        except Exception:
            return False
        return True
    finally:
        if oldstderr is not None:
            os.dup2(oldstderr, sys.stderr.fileno())
        if devnull is not None:
            devnull.close()
        shutil.rmtree(tmpdir)


def detect_openmp():
    """Does this compiler support OpenMP parallelization?"""
    print("Attempting to autodetect OpenMP support... ", end="")
    compiler = new_compiler()
    compiler.add_library('gomp')
    include = '<omp.h>'
    extra_postargs = ['-fopenmp']
    hasopenmp = hasfunction(compiler, 'omp_get_num_threads()', include=include,
                            extra_postargs=extra_postargs)
    if hasopenmp:
        print("Compiler supports OpenMP")
    else:
        print("Did not detect OpenMP support.")
    return hasopenmp


def extensions(config):
    # dev installs must build their own cythonized files.
    use_cython = config.get('use_cython', default=not is_release)
    use_openmp = config.get('use_openmp', default=True)

    extra_compile_args = ['-std=c99', '-ffast-math', '-O3', '-funroll-loops']
    define_macros = []
    if config.get('debug_cflags', default=False):
        extra_compile_args.extend(['-Wall', '-pedantic'])
        define_macros.extend([('DEBUG', '1')])

    # allow using architecture specific instructions. This allows people to
    # build optimized versions of MDAnalysis.
    arch = config.get('march', default=False)
    if arch:
        extra_compile_args.append('-march={}'.format(arch))

    # Needed for large-file seeking under 32bit systems (for xtc/trr indexing
    # and access).
    largefile_macros = [
        ('_LARGEFILE_SOURCE', None),
        ('_LARGEFILE64_SOURCE', None),
        ('_FILE_OFFSET_BITS', '64')
    ]

    has_openmp = detect_openmp()

    if use_openmp and not has_openmp:
        print('No openmp compatible compiler found default to serial build.')

    parallel_args = ['-fopenmp'] if has_openmp and use_openmp else []
    parallel_libraries = ['gomp'] if has_openmp and use_openmp else []
    parallel_macros = [('PARALLEL', None)] if has_openmp and use_openmp else []

    if use_cython:
        print('Will attempt to use Cython.')
        if not cython_found:
            print("Couldn't find a Cython installation. "
                  "Not recompiling cython extensions.")
            use_cython = False
    else:
        print('Will not attempt to use Cython.')

    source_suffix = '.pyx' if use_cython else '.c'

    # The callable is passed so that it is only evaluated at install time.

    include_dirs = [get_numpy_include]

    libdcd = MDAExtension('lib.formats.libdcd',
                          ['MDAnalysis/lib/formats/libdcd' + source_suffix],
                          include_dirs=include_dirs + ['MDAnalysis/lib/formats/include'],
                          define_macros=define_macros,
                          extra_compile_args=extra_compile_args)
    distances = MDAExtension('lib.c_distances',
                             ['MDAnalysis/lib/c_distances' + source_suffix],
                             include_dirs=include_dirs + ['MDAnalysis/lib/include'],
                             libraries=['m'],
                             define_macros=define_macros,
                             extra_compile_args=extra_compile_args)
    distances_omp = MDAExtension('lib.c_distances_openmp',
                                 ['MDAnalysis/lib/c_distances_openmp' + source_suffix],
                                 include_dirs=include_dirs + ['MDAnalysis/lib/include'],
                                 libraries=['m'] + parallel_libraries,
                                 define_macros=define_macros + parallel_macros,
                                 extra_compile_args=parallel_args + extra_compile_args,
                                 extra_link_args=parallel_args)
    qcprot = MDAExtension('lib.qcprot',
                          ['MDAnalysis/lib/qcprot' + source_suffix],
                          include_dirs=include_dirs,
                          define_macros=define_macros,
                          extra_compile_args=extra_compile_args)
    transformation = MDAExtension('lib._transformations',
                                  ['MDAnalysis/lib/src/transformations/transformations.c'],
                                  libraries=['m'],
                                  define_macros=define_macros,
                                  include_dirs=include_dirs,
                                  extra_compile_args=extra_compile_args)
    libmdaxdr = MDAExtension('lib.formats.libmdaxdr',
                             sources=['MDAnalysis/lib/formats/libmdaxdr' + source_suffix,
                                      'MDAnalysis/lib/formats/src/xdrfile.c',
                                      'MDAnalysis/lib/formats/src/xdrfile_xtc.c',
                                      'MDAnalysis/lib/formats/src/xdrfile_trr.c',
                                      'MDAnalysis/lib/formats/src/trr_seek.c',
                                      'MDAnalysis/lib/formats/src/xtc_seek.c',
                             ],
                             include_dirs=include_dirs + ['MDAnalysis/lib/formats/include',
                                                          'MDAnalysis/lib/formats'],
                             define_macros=largefile_macros + define_macros,
                             extra_compile_args=extra_compile_args)
    util = MDAExtension('lib.formats.cython_util',
                        sources=['MDAnalysis/lib/formats/cython_util' + source_suffix],
                        include_dirs=include_dirs,
                        define_macros=define_macros,
                        extra_compile_args=extra_compile_args)

    encore_utils = MDAExtension('analysis.encore.cutils',
                                sources=['MDAnalysis/analysis/encore/cutils' + source_suffix],
                                include_dirs=include_dirs,
                                define_macros=define_macros,
                                extra_compile_args=extra_compile_args)
    ap_clustering = MDAExtension('analysis.encore.clustering.affinityprop',
                                 sources=['MDAnalysis/analysis/encore/clustering/affinityprop' + source_suffix,
                                          'MDAnalysis/analysis/encore/clustering/src/ap.c'],
                                 include_dirs=include_dirs+['MDAnalysis/analysis/encore/clustering/include'],
                                 libraries=["m"],
                                 define_macros=define_macros,
                                 extra_compile_args=extra_compile_args)
    spe_dimred = MDAExtension('analysis.encore.dimensionality_reduction.stochasticproxembed',
                              sources=['MDAnalysis/analysis/encore/dimensionality_reduction/stochasticproxembed' + source_suffix,
                                       'MDAnalysis/analysis/encore/dimensionality_reduction/src/spe.c'],
                              include_dirs=include_dirs+['MDAnalysis/analysis/encore/dimensionality_reduction/include'],
                              libraries=["m"],
                              define_macros=define_macros,
                              extra_compile_args=extra_compile_args)
    pre_exts = [libdcd, distances, distances_omp, qcprot,
                transformation, libmdaxdr, util, encore_utils,
                ap_clustering, spe_dimred]

    cython_generated = []
    if use_cython:
        extensions = cythonize(pre_exts)
        for pre_ext, post_ext in zip(pre_exts, extensions):
            for source in post_ext.sources:
                if source not in pre_ext.sources:
                    cython_generated.append(source)
    else:
        #Let's check early for missing .c files
        extensions = pre_exts
        for ext in extensions:
            for source in ext.sources:
                if not (os.path.isfile(source) and
                        os.access(source, os.R_OK)):
                    raise IOError("Source file '{}' not found. This might be "
                                "caused by a missing Cython install, or a "
                                "failed/disabled Cython build.".format(source))
    return extensions, cython_generated


def dynamic_author_list():
    """Generate __authors__ from AUTHORS

    This function generates authors.py that contains the list of the
    authors from the AUTHORS file. This avoids having that list maintained in
    several places. Note that AUTHORS is sorted chronologically while we want
    __authors__ in authors.py to be sorted alphabetically.

    The authors are written in AUTHORS as bullet points under the
    "Chronological list of authors" title.
    """
    authors = []
    with codecs.open('AUTHORS', encoding='utf-8') as infile:
        # An author is a bullet point under the title "Chronological list of
        # authors". We first want move the cursor down to the title of
        # interest.
        for line_no, line in enumerate(infile, start=1):
            if line[:-1] == "Chronological list of authors":
                break
        else:
            # If we did not break, it means we did not find the authors.
            raise IOError('EOF before the list of authors')
        # Skip the next line as it is the title underlining
        line = next(infile)
        line_no += 1
        if line[:4] != '----':
            raise IOError('Unexpected content on line {0}, '
                          'should be a string of "-".'.format(line_no))
        # Add each bullet point as an author until the next title underlining
        for line in infile:
            if line[:4] in ('----', '====', '~~~~'):
                # The previous line was a title, hopefully it did not start as
                # a bullet point so it got ignored. Since we hit a title, we
                # are done reading the list of authors.
                break
            elif line.strip()[:2] == '- ':
                # This is a bullet point, so it should be an author name.
                name = line.strip()[2:].strip()
                authors.append(name)

    # So far, the list of authors is sorted chronologically. We want it
    # sorted alphabetically of the last name.
    authors.sort(key=lambda name: name.split()[-1])
    # Move Naveen and Elizabeth first, and Oliver last.
    authors.remove('Naveen Michaud-Agrawal')
    authors.remove('Elizabeth J. Denning')
    authors.remove('Oliver Beckstein')
    authors = (['Naveen Michaud-Agrawal', 'Elizabeth J. Denning']
               + authors + ['Oliver Beckstein'])

    # Write the authors.py file.
    out_path = 'MDAnalysis/authors.py'
    with codecs.open(out_path, 'w', encoding='utf-8') as outfile:
        # Write the header
        header = '''\
#-*- coding:utf-8 -*-

# This file is generated from the AUTHORS file during the installation process.
# Do not edit it as your changes will be overwritten.
'''
        print(header, file=outfile)

        # Write the list of authors as a python list
        template = u'__authors__ = [\n{}\n]'
        author_string = u',\n'.join(u'    u"{}"'.format(name)
                                    for name in authors)
        print(template.format(author_string), file=outfile)


if __name__ == '__main__':
    try:
        dynamic_author_list()
    except (OSError, IOError):
        warnings.warn('Cannot write the list of authors.')

    with open("SUMMARY.txt") as summary:
        LONG_DESCRIPTION = summary.read()
    CLASSIFIERS = [
        'Development Status :: 4 - Beta',
        'Environment :: Console',
        'Intended Audience :: Science/Research',
        'License :: OSI Approved :: GNU General Public License (GPL)',
        'Operating System :: POSIX',
        'Operating System :: MacOS :: MacOS X',
        'Programming Language :: Python',
        'Programming Language :: C',
        'Topic :: Scientific/Engineering :: Bio-Informatics',
        'Topic :: Scientific/Engineering :: Chemistry',
        'Topic :: Software Development :: Libraries :: Python Modules',
    ]

    config = Config()
    exts, cythonfiles = extensions(config)

    setup(name='MDAnalysis',
          version=RELEASE,
          description='An object-oriented toolkit to analyze molecular dynamics '
          'trajectories generated by CHARMM, Gromacs, NAMD, LAMMPS, or Amber.',
          long_description=LONG_DESCRIPTION,
          author='Naveen Michaud-Agrawal',
          author_email='naveen.michaudagrawal@gmail.com',
          maintainer='Richard Gowers',
          maintainer_email='mdnalysis-discussion@googlegroups.com',
          url='https://www.mdanalysis.org',
          download_url='https://github.com/MDAnalysis/mdanalysis/releases',
          provides=['MDAnalysis'],
          license='GPL 2',
          packages=find_packages(),
          package_dir={'MDAnalysis': 'MDAnalysis'},
          ext_package='MDAnalysis',
          ext_modules=exts,
          classifiers=CLASSIFIERS,
          cmdclass=cmdclass,
          requires=['numpy (>=1.10.4)', 'biopython', 'mmtf (>=1.0.0)',
                    'networkx (>=1.0)', 'GridDataFormats (>=0.3.2)', 'joblib',
                    'scipy', 'matplotlib (>=1.5.1)'],
          # all standard requirements are available through PyPi and
          # typically can be installed without difficulties through setuptools
          setup_requires=[
              'numpy>=1.10.4',
          ],
          install_requires=[
              'gsd>=1.4.0',
              'numpy>=1.10.4',
              'biopython>=1.59',
              'networkx>=1.0',
              'GridDataFormats>=0.4.0',
              'six>=1.4.0',
              'mmtf-python>=1.0.0',
              'joblib',
              'scipy',
              'matplotlib>=1.5.1',
          ],
          # extras can be difficult to install through setuptools and/or
          # you might prefer to use the version available through your
          # packaging system
          extras_require={
              'AMBER': [
                  'netCDF4>=1.0',  # for fast AMBER writing, also needs HDF5
              ],
              'analysis': [
                  'seaborn',  # for annotated heat map and nearest neighbor
                              # plotting in PSA
                  'sklearn',  # For clustering and dimensionality reduction
                              # functionality in encore
              ],
          },
          test_suite="MDAnalysisTests",
          tests_require=[
              'MDAnalysisTests=={0!s}'.format(RELEASE),  # same as this release!
          ],
          zip_safe=False,  # as a zipped egg the *.so files are not found (at
                           # least in Ubuntu/Linux)
    )

    # Releases keep their cythonized stuff for shipping.
    if not config.get('keep_cythonized', default=is_release):
        for cythonized in cythonfiles:
            try:
                os.unlink(cythonized)
            except OSError as err:
                print("Warning: failed to delete cythonized file {0}: {1}. "
                    "Moving on.".format(cythonized, err.strerror))<|MERGE_RESOLUTION|>--- conflicted
+++ resolved
@@ -76,11 +76,7 @@
     cmdclass = {}
 
 # NOTE: keep in sync with MDAnalysis.__version__ in version.py
-<<<<<<< HEAD
-RELEASE = "0.16.2"
-=======
 RELEASE = "0.17.0"
->>>>>>> 2b327cde
 
 is_release = 'dev' not in RELEASE
 
